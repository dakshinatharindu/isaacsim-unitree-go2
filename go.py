#!/usr/bin/env python3

import rclpy
from rclpy.node import Node
from geometry_msgs.msg import Twist
from sensor_msgs.msg import Image
from cv_bridge import CvBridge
import cv2
import requests
import base64
import numpy as np
import time
import json
<<<<<<< HEAD
import re
=======
import os
from datetime import datetime
from ultralytics import YOLO
>>>>>>> 24c4c8ae

class Go2ForkliftController(Node):
    def __init__(self):
        super().__init__('go2_forklift_controller')
        
        # Publishers and subscribers
        self.cmd_vel_pub = self.create_publisher(Twist, '/unitree_go2/cmd_vel', 10)
        self.image_sub = self.create_subscription(
            Image, 
            '/unitree_go2/front_cam/color_image', 
            self.image_callback, 
            10
        )
        
        # Depth image subscriber
        self.depth_sub = self.create_subscription(
            Image,
            '/unitree_go2/front_cam/depth_image',
            self.depth_callback,
            10
        )
        
        # CV Bridge for image conversion
        self.bridge = CvBridge()
        
        # VLLM server configuration
        self.vllm_url = "http://localhost:8000/v1/chat/completions"
        
        # YOLO model initialization
        try:
            # You can use different YOLO models:
            # - yolov8n.pt (nano, fastest)
            # - yolov8s.pt (small)
            # - yolov8m.pt (medium)
            # - yolov8l.pt (large)
            # - yolov8x.pt (extra large, most accurate)
            self.yolo_model = YOLO('yolov8n.pt')  # Using nano for speed
            self.get_logger().info("YOLO model loaded successfully")
        except Exception as e:
            self.get_logger().error(f"Failed to load YOLO model: {e}")
            self.yolo_model = None
        
        # Control variables
        self.current_image = None
        self.current_depth_image = None
        self.forklift_detected = False
        self.forklift_centered = False
        self.distance_measured = False
        self.is_moving = False
<<<<<<< HEAD
        self.search_phase = True  # True = searching, False = centering
=======
        self.forklift_bbox = None
>>>>>>> 24c4c8ae
        
        # Movement parameters
        self.angular_velocity = 0.5  # rad/s for rotation during search
        self.centering_angular_velocity = 0.15  # slower rotation for centering
        self.linear_velocity = 0.15   # m/s for forward/backward during centering
        self.detection_interval = 2.0  # seconds between detections during search
        self.centering_interval = 1.5  # seconds between centering attempts
        
        # Centering parameters
        self.max_centering_attempts = 15  # max attempts before declaring success
        self.current_centering_attempts = 0
        
        # Movement step sizes for centering
        self.rotation_step_time = 0.8  # seconds to rotate in one direction
        self.movement_step_time = 0.6  # seconds to move forward/backward
        
        # Current centering state
        self.centering_action = None  # 'rotate_left', 'rotate_right', 'move_forward', 'move_backward', 'stop'
        self.action_start_time = 0
        
<<<<<<< HEAD
        # Distance measurement variables
        self.forklift_distance = None
        self.forklift_bbox = None
        
        # Timer for periodic operations
=======
        # Create output directory for saved images
        self.output_dir = "forklift_detections"
        os.makedirs(self.output_dir, exist_ok=True)
        
        # Timer for periodic forklift detection
>>>>>>> 24c4c8ae
        self.detection_timer = self.create_timer(
            self.detection_interval, 
            self.check_for_forklift
        )
        
        # Timer for movement control
        self.movement_timer = self.create_timer(0.1, self.movement_control)
        
        self.get_logger().info("Go-2 Forklift Controller with Depth Measurement initialized")
        self.get_logger().info("Starting rotation to search for forklift...")
        
    def image_callback(self, msg):
        """Callback for receiving camera images"""
        try:
            # Convert ROS image to OpenCV format
            self.current_image = self.bridge.imgmsg_to_cv2(msg, "bgr8")
        except Exception as e:
            self.get_logger().error(f"Error converting image: {e}")
    
    def depth_callback(self, msg):
        """Callback for receiving depth images"""
        try:
            # Convert ROS depth image to OpenCV format
            # Depth images are typically in 16UC1 or 32FC1 format
            if msg.encoding == "16UC1":
                self.current_depth_image = self.bridge.imgmsg_to_cv2(msg, "16UC1")
            elif msg.encoding == "32FC1":
                self.current_depth_image = self.bridge.imgmsg_to_cv2(msg, "32FC1")
            else:
                # Try passthrough for other formats
                self.current_depth_image = self.bridge.imgmsg_to_cv2(msg, "passthrough")
        except Exception as e:
            self.get_logger().error(f"Error converting depth image: {e}")
    
    def encode_image_to_base64(self, image):
        """Convert OpenCV image to base64 string for VLLM API"""
        try:
            # Resize image to reduce payload size (optional)
            height, width = image.shape[:2]
            if width > 800:
                scale = 800 / width
                new_width = int(width * scale)
                new_height = int(height * scale)
                image = cv2.resize(image, (new_width, new_height))
            
            # Encode image as JPEG
            _, buffer = cv2.imencode('.jpg', image, [cv2.IMWRITE_JPEG_QUALITY, 85])
            
            # Convert to base64
            image_base64 = base64.b64encode(buffer).decode('utf-8')
            return f"data:image/jpeg;base64,{image_base64}"
            
        except Exception as e:
            self.get_logger().error(f"Error encoding image: {e}")
            return None
    
    def detect_forklift_simple(self, image):
        """Simple forklift detection - just check if forklift is present"""
        try:
            # Encode image
            image_base64 = self.encode_image_to_base64(image)
            if not image_base64:
                return False
            
            # Prepare the request payload
            payload = {
                "model": "llava-hf/llava-1.5-7b-hf",
                "messages": [
                    {
                        "role": "user",
                        "content": [
                            {
                                "type": "text",
                                "text": "Look at this image. Is there a forklift visible? Answer with only 'YES' if you can see a forklift, or 'NO' if you cannot see a forklift. A forklift is an industrial vehicle with two prongs/forks at the front for lifting pallets."
                            },
                            {
                                "type": "image_url",
                                "image_url": {
                                    "url": image_base64
                                }
                            }
                        ]
                    }
                ],
                "max_tokens": 10,
                "temperature": 0.1
            }
            
            # Send request to VLLM server
            response = requests.post(
                self.vllm_url,
                headers={"Content-Type": "application/json"},
                json=payload,
                timeout=10
            )
            
            if response.status_code == 200:
                result = response.json()
                answer = result['choices'][0]['message']['content'].strip().upper()
                
                self.get_logger().info(f"Forklift Detection: {answer}")
                return "YES" in answer
            else:
                self.get_logger().error(f"VLLM server error: {response.status_code}")
                return False
                
        except Exception as e:
            self.get_logger().error(f"Error in forklift detection: {e}")
            return False
    
<<<<<<< HEAD
    def get_forklift_bounding_box(self, image):
        """Get bounding box coordinates of the forklift using VLLM with percentage values"""
        try:
            # Encode image
            image_base64 = self.encode_image_to_base64(image)
            if not image_base64:
                return None
            
            # Prepare the request payload for bounding box detection with percentage values
            payload = {
                "model": "llava-hf/llava-1.5-7b-hf",
                "messages": [
                    {
                        "role": "user",
                        "content": [
                            {
                                "type": "text",
                                "text": "Look at this image and identify the forklift. Please provide the bounding box of the forklift as percentage values of the image dimensions. Format: x1_percent,y1_percent,x2_percent,y2_percent where (x1,y1) is the top-left corner and (x2,y2) is the bottom-right corner. Each value should be between 0 and 100 representing the percentage from left/top of the image. Only provide the four percentage numbers separated by commas, nothing else. For example: 25.5,30.2,75.8,85.1"
                            },
                            {
                                "type": "image_url",
                                "image_url": {
                                    "url": image_base64
                                }
                            }
                        ]
                    }
                ],
                "max_tokens": 50,
                "temperature": 0.1
            }
            
            # Send request to VLLM server
            response = requests.post(
                self.vllm_url,
                headers={"Content-Type": "application/json"},
                json=payload,
                timeout=12
            )
            
            if response.status_code == 200:
                result = response.json()
                answer = result['choices'][0]['message']['content'].strip()
                
                self.get_logger().info(f"Bounding Box Percentage Response: {answer}")
                return self.parse_percentage_bounding_box(answer, image.shape, image)
            else:
                self.get_logger().error(f"VLLM server error: {response.status_code}")
                return None
                
        except Exception as e:
            self.get_logger().error(f"Error in bounding box detection: {e}")
            return None
    
    def parse_percentage_bounding_box(self, response, image_shape, img):
        """Parse the percentage bounding box response and convert to pixel coordinates"""
        try:
            # Extract floating point numbers from the response
            numbers = re.findall(r'\d+\.?\d*', response)
            
            if len(numbers) < 4:
                self.get_logger().error(f"Not enough coordinates found in response: {response}")
                return None
            
            # Take the first 4 numbers as percentage coordinates
            x1_pct, y1_pct, x2_pct, y2_pct = map(float, numbers[:4])
            
            self.get_logger().info(f"Parsed percentage coordinates: ({x1_pct:.1f}%, {y1_pct:.1f}%, {x2_pct:.1f}%, {y2_pct:.1f}%)")
            
            # Get image dimensions
            height, width = image_shape[:2]
            
            # Convert percentages to pixel coordinates
            x1 = int((x1_pct / 100.0) * width)
            y1 = int((y1_pct / 100.0) * height)
            x2 = int((x2_pct / 100.0) * width)
            y2 = int((y2_pct / 100.0) * height)
            
            # Validate and clamp coordinates
            x1 = max(0, min(x1, width - 1))
            y1 = max(0, min(y1, height - 1))
            x2 = max(0, min(x2, width - 1))
            y2 = max(0, min(y2, height - 1))
            
            # Ensure x2 > x1 and y2 > y1
            if x2 <= x1 or y2 <= y1:
                self.get_logger().error(f"Invalid bounding box coordinates: ({x1},{y1},{x2},{y2})")
                return None
            
            bbox = {
                'x1': x1,
                'y1': y1,
                'x2': x2,
                'y2': y2,
                'width': x2 - x1,
                'height': y2 - y1,
                'x1_pct': x1_pct,
                'y1_pct': y1_pct,
                'x2_pct': x2_pct,
                'y2_pct': y2_pct
            }

            if bbox:
                # Draw rectangle
                img_with_bbox = img.copy()
                cv2.rectangle(
                    img_with_bbox,
                    (bbox['x1'], bbox['y1']),
                    (bbox['x2'], bbox['y2']),
                    (0, 255, 0), 3
                )
                # Save image with bounding box
                save_path = "forklift_bbox.jpg"
                cv2.imwrite(save_path, img_with_bbox)
                self.get_logger().info(f"Saved image with bounding box to {save_path}")
            
            self.get_logger().info(f"Converted to pixel coordinates: ({x1},{y1},{x2},{y2}) - Size: {bbox['width']}x{bbox['height']} pixels")
            return bbox
            
        except Exception as e:
            self.get_logger().error(f"Error parsing percentage bounding box: {e}")
            return None
    
    def measure_forklift_distance(self):
        """Measure distance to forklift using depth image and percentage-based bounding box"""
        if self.current_depth_image is None or self.forklift_bbox is None:
            self.get_logger().warn("Cannot measure distance - missing depth image or bounding box")
            return None
        
        try:
            # Get depth image dimensions
            depth_height, depth_width = self.current_depth_image.shape[:2]
            
            # Calculate pixel coordinates directly from percentages for depth image
            x1 = int((self.forklift_bbox['x1_pct'] / 100.0) * depth_width)
            y1 = int((self.forklift_bbox['y1_pct'] / 100.0) * depth_height)
            x2 = int((self.forklift_bbox['x2_pct'] / 100.0) * depth_width)
            y2 = int((self.forklift_bbox['y2_pct'] / 100.0) * depth_height)
            
            # Validate and clamp coordinates for depth image
            x1 = max(0, min(x1, depth_width - 1))
            y1 = max(0, min(y1, depth_height - 1))
            x2 = max(0, min(x2, depth_width - 1))
            y2 = max(0, min(y2, depth_height - 1))
            
            # Ensure valid bounding box
            if x2 <= x1 or y2 <= y1:
                self.get_logger().error(f"Invalid depth bounding box: ({x1},{y1},{x2},{y2})")
                return None
            
            self.get_logger().info(f"Depth image bounding box: ({x1},{y1},{x2},{y2}) - Size: {x2-x1}x{y2-y1} pixels")
            self.get_logger().info(f"Depth image dimensions: {depth_width}x{depth_height}")
            
            # Extract the region of interest from depth image
            roi_depth = self.current_depth_image[y1:y2, x1:x2]
            
            if roi_depth.size == 0:
                self.get_logger().error("Empty ROI in depth image")
                return None
            
            # Filter out zero/invalid depth values
            valid_depths = roi_depth[roi_depth > 0]
            
            if len(valid_depths) == 0:
                self.get_logger().warn("No valid depth values in forklift region")
                return None
            
            # Calculate median distance (more robust than mean)
            median_distance = np.median(valid_depths)
            
            # Calculate additional statistics
            min_distance = np.min(valid_depths)
            max_distance = np.max(valid_depths)
            mean_distance = np.mean(valid_depths)
            
            # Convert to meters if the depth is in millimeters (common for depth cameras)
            if median_distance > 100:  # Assume millimeters if value > 100
                distance_meters = median_distance / 1000.0
                min_meters = min_distance / 1000.0
                max_meters = max_distance / 1000.0
                mean_meters = mean_distance / 1000.0
                unit = "mm->m"
            else:  # Assume already in meters
                distance_meters = median_distance
                min_meters = min_distance
                max_meters = max_distance
                mean_meters = mean_distance
                unit = "m"
            
            self.get_logger().info(f"📏 FORKLIFT DISTANCE MEASURED:")
            self.get_logger().info(f"   Percentage bbox: ({self.forklift_bbox['x1_pct']:.1f}%, {self.forklift_bbox['y1_pct']:.1f}%, {self.forklift_bbox['x2_pct']:.1f}%, {self.forklift_bbox['y2_pct']:.1f}%)")
            self.get_logger().info(f"   Depth bbox pixels: ({x1},{y1},{x2},{y2})")
            self.get_logger().info(f"   Median distance: {distance_meters:.2f} meters ({unit})")
            self.get_logger().info(f"   Distance range: {min_meters:.2f} - {max_meters:.2f} meters")
            self.get_logger().info(f"   Mean distance: {mean_meters:.2f} meters")
            self.get_logger().info(f"   Valid depth points: {len(valid_depths)}/{roi_depth.size}")
            self.get_logger().info(f"   Region size: {x2-x1}x{y2-y1} pixels")
            
            return distance_meters
            
        except Exception as e:
            self.get_logger().error(f"Error measuring forklift distance: {e}")
            return None
    
    def analyze_forklift_position(self, image):
        """Analyze forklift position and distance for centering guidance"""
        try:
            # Encode image
            image_base64 = self.encode_image_to_base64(image)
            if not image_base64:
                return None
            
            # Prepare the request payload for position analysis
            payload = {
                "model": "llava-hf/llava-1.5-7b-hf",
                "messages": [
                    {
                        "role": "user",
                        "content": [
                            {
                                "type": "text",
                                "text": "Look at this image with a forklift. Answer these questions:\n1. Is the forklift positioned more towards the LEFT, RIGHT, or CENTER of the image?\n2. Does the forklift appear CLOSE, MEDIUM, or FAR from the camera?\n3. Is the forklift well-centered in the image? Answer YES or NO.\n\nProvide your answer in this exact format:\nPosition: [LEFT/RIGHT/CENTER]\nDistance: [CLOSE/MEDIUM/FAR]\nCentered: [YES/NO]"
                            },
                            {
                                "type": "image_url",
                                "image_url": {
                                    "url": image_base64
                                }
                            }
                        ]
                    }
                ],
                "max_tokens": 50,
                "temperature": 0.1
            }
            
            # Send request to VLLM server
            response = requests.post(
                self.vllm_url,
                headers={"Content-Type": "application/json"},
                json=payload,
                timeout=12
            )
            
            if response.status_code == 200:
                result = response.json()
                answer = result['choices'][0]['message']['content'].strip()
                
                self.get_logger().info(f"Position Analysis: {answer}")
                return self.parse_position_analysis(answer)
            else:
                self.get_logger().error(f"VLLM server error: {response.status_code}")
                return None
                
        except Exception as e:
            self.get_logger().error(f"Error in position analysis: {e}")
            return None
    
    def parse_position_analysis(self, response):
        """Parse the position analysis response"""
        try:
            analysis = {
                'position': 'CENTER',
                'distance': 'MEDIUM', 
                'centered': False
            }
            
            response_upper = response.upper()
            
            # Parse position
            if 'LEFT' in response_upper:
                analysis['position'] = 'LEFT'
            elif 'RIGHT' in response_upper:
                analysis['position'] = 'RIGHT'
            else:
                analysis['position'] = 'CENTER'
            
            # Parse distance
            if 'CLOSE' in response_upper:
                analysis['distance'] = 'CLOSE'
            elif 'FAR' in response_upper:
                analysis['distance'] = 'FAR'
            else:
                analysis['distance'] = 'MEDIUM'
            
            # Parse centered status
            if 'CENTERED: YES' in response_upper or 'CENTERED:YES' in response_upper:
                analysis['centered'] = True
            
            return analysis
            
        except Exception as e:
            self.get_logger().error(f"Error parsing position analysis: {e}")
            return None
    
    def determine_centering_action(self, analysis):
        """Determine what action to take based on position analysis"""
        if not analysis:
            return 'stop'
        
        # Check if already centered
        if analysis['centered']:
            return 'stop'
        
        # Prioritize horizontal centering first
        if analysis['position'] == 'LEFT':
            return 'rotate_left'
        elif analysis['position'] == 'RIGHT':
            return 'rotate_right'
        
        # If horizontally centered, adjust distance
        if analysis['position'] == 'CENTER':
            if analysis['distance'] == 'CLOSE':
                return 'move_backward'
            elif analysis['distance'] == 'FAR':
                return 'move_forward'
            else:
                return 'stop'  # Well centered
        
        return 'stop'
=======
    def detect_forklift_with_yolo(self, image):
        """Use YOLO to detect forklift and get bounding box"""
        if self.yolo_model is None:
            self.get_logger().warn("YOLO model not available")
            return None
        
        try:
            # Run YOLO inference
            results = self.yolo_model(image, verbose=False)
            
            # Process results
            for result in results:
                boxes = result.boxes
                if boxes is not None:
                    for box in boxes:
                        # Get class information
                        class_id = int(box.cls[0])
                        class_name = self.yolo_model.names[class_id].lower()
                        confidence = float(box.conf[0])
                        
                        # Check if it's a forklift or related vehicle
                        # YOLO COCO classes that might be relevant:
                        # - truck (class 7)
                        # - bus (class 5) - sometimes misclassified
                        # You might need to adjust this based on your specific needs
                        forklift_related_classes = ['truck', 'bus', 'car']  # Add more as needed
                        
                        if (class_name in forklift_related_classes and confidence > 0.3) or \
                           ('fork' in class_name.lower()):
                            # Get bounding box coordinates
                            x1, y1, x2, y2 = box.xyxy[0].cpu().numpy()
                            
                            bbox_info = {
                                'x1': int(x1),
                                'y1': int(y1), 
                                'x2': int(x2),
                                'y2': int(y2),
                                'confidence': confidence,
                                'class': class_name,
                                'center_x': int((x1 + x2) / 2),
                                'center_y': int((y1 + y2) / 2),
                                'width': int(x2 - x1),
                                'height': int(y2 - y1)
                            }
                            
                            self.get_logger().info(f"Detected {class_name} with confidence {confidence:.2f}")
                            return bbox_info
            
            return None
            
        except Exception as e:
            self.get_logger().error(f"Error in YOLO detection: {e}")
            return None
    
    def draw_bounding_box(self, image, bbox_info):
        """Draw bounding box on image"""
        if bbox_info is None:
            return image
        
        # Make a copy of the image
        annotated_image = image.copy()
        
        # Extract coordinates
        x1, y1, x2, y2 = bbox_info['x1'], bbox_info['y1'], bbox_info['x2'], bbox_info['y2']
        confidence = bbox_info['confidence']
        class_name = bbox_info['class']
        
        # Draw bounding box
        cv2.rectangle(annotated_image, (x1, y1), (x2, y2), (0, 255, 0), 2)
        
        # Draw center point
        center_x, center_y = bbox_info['center_x'], bbox_info['center_y']
        cv2.circle(annotated_image, (center_x, center_y), 5, (0, 0, 255), -1)
        
        # Add text label
        label = f"{class_name}: {confidence:.2f}"
        label_size = cv2.getTextSize(label, cv2.FONT_HERSHEY_SIMPLEX, 0.6, 2)[0]
        
        # Draw background for text
        cv2.rectangle(annotated_image, 
                     (x1, y1 - label_size[1] - 10), 
                     (x1 + label_size[0], y1), 
                     (0, 255, 0), -1)
        
        # Draw text
        cv2.putText(annotated_image, label, 
                   (x1, y1 - 5), 
                   cv2.FONT_HERSHEY_SIMPLEX, 0.6, (0, 0, 0), 2)
        
        return annotated_image
    
    def save_detection_image(self, image, bbox_info):
        """Save the image with bounding box"""
        try:
            timestamp = datetime.now().strftime("%Y%m%d_%H%M%S")
            filename = f"forklift_detection_{timestamp}.jpg"
            filepath = os.path.join(self.output_dir, filename)
            
            # Draw bounding box on image
            annotated_image = self.draw_bounding_box(image, bbox_info)
            
            # Save the image
            cv2.imwrite(filepath, annotated_image)
            
            self.get_logger().info(f"Detection image saved: {filepath}")
            return filepath
            
        except Exception as e:
            self.get_logger().error(f"Error saving detection image: {e}")
            return None
    
    def print_bbox_coordinates(self, bbox_info):
        """Print detailed bounding box information"""
        if bbox_info is None:
            return
        
        self.get_logger().info("=" * 50)
        self.get_logger().info("FORKLIFT BOUNDING BOX COORDINATES:")
        self.get_logger().info(f"  Class: {bbox_info['class']}")
        self.get_logger().info(f"  Confidence: {bbox_info['confidence']:.3f}")
        self.get_logger().info(f"  Top-left corner (x1, y1): ({bbox_info['x1']}, {bbox_info['y1']})")
        self.get_logger().info(f"  Bottom-right corner (x2, y2): ({bbox_info['x2']}, {bbox_info['y2']})")
        self.get_logger().info(f"  Center point (x, y): ({bbox_info['center_x']}, {bbox_info['center_y']})")
        self.get_logger().info(f"  Width x Height: {bbox_info['width']} x {bbox_info['height']} pixels")
        self.get_logger().info("=" * 50)
>>>>>>> 24c4c8ae
    
    def check_for_forklift(self):
        """Periodic check for forklift in current image"""
        if self.current_image is None:
            return
        
        if self.search_phase and not self.forklift_detected:
            # Search phase - look for forklift
            self.get_logger().info("Searching for forklift...")
            
<<<<<<< HEAD
            if self.detect_forklift_simple(self.current_image):
                self.get_logger().info("🎯 FORKLIFT DETECTED! Starting centering process...")
                self.forklift_detected = True
                self.search_phase = False
                self.current_centering_attempts = 0
                
                # Switch to centering mode
                self.detection_timer.destroy()
                self.detection_timer = self.create_timer(
                    self.centering_interval, 
                    self.center_forklift
                )
                
                # Stop current rotation movement
                self.stop_robot()
                time.sleep(0.5)  # Brief pause before starting centering
=======
            # First use VLLM for initial detection
            if self.detect_forklift_with_vllm(self.current_image):
                self.get_logger().info("🎯 FORKLIFT DETECTED by VLLM! Stopping robot immediately...")
                
                # STOP ROBOT FIRST to prevent further rotation
                self.stop_robot()
                
                # Wait a moment for robot to fully stop
                time.sleep(0.5)
                
                # Capture a fresh image after stopping
                detection_image = self.current_image.copy() if self.current_image is not None else None
                
                if detection_image is not None:
                    self.get_logger().info("Running YOLO for bounding box detection...")
                    
                    # Use YOLO to get bounding box on the stopped image
                    bbox_info = self.detect_forklift_with_yolo(detection_image)
                    
                    if bbox_info is not None:
                        self.forklift_bbox = bbox_info
                        self.print_bbox_coordinates(bbox_info)
                        
                        # Save image with bounding box
                        saved_path = self.save_detection_image(detection_image, bbox_info)
                        if saved_path:
                            self.get_logger().info(f"📸 Detection image saved to: {saved_path}")
                        
                        self.forklift_detected = True
                        self.get_logger().info("✅ Forklift detection and bounding box analysis complete!")
                    else:
                        self.get_logger().warn("VLLM detected forklift but YOLO couldn't find bounding box.")
                        self.get_logger().warn("This might be a false positive. Resuming search...")
                        # Reset detection flag to continue searching
                        self.forklift_detected = False
                else:
                    self.get_logger().error("No image available after stopping robot")
                    self.forklift_detected = False
>>>>>>> 24c4c8ae
            else:
                self.get_logger().info("No forklift detected, continuing search...")
    
    def center_forklift(self):
        """Center the forklift using incremental movements with LLM guidance"""
        if self.current_image is None or self.forklift_centered:
            return
        
        # Check if we've exceeded max attempts
        if self.current_centering_attempts >= self.max_centering_attempts:
            self.get_logger().info("🎉 CENTERING COMPLETE! (Max attempts reached)")
            self.forklift_centered = True
            self.stop_robot()
            self.detection_timer.destroy()
            # Proceed to distance measurement
            self.start_distance_measurement()
            return
        
        # First, verify forklift is still visible
        if not self.detect_forklift_simple(self.current_image):
            self.get_logger().warn("Lost forklift during centering! Returning to search mode...")
            self.forklift_detected = False
            self.search_phase = True
            self.centering_action = None
            
            # Switch back to search timer
            self.detection_timer.destroy()
            self.detection_timer = self.create_timer(
                self.detection_interval, 
                self.check_for_forklift
            )
            return
        
        # Analyze current position
        analysis = self.analyze_forklift_position(self.current_image)
        if not analysis:
            self.get_logger().warn("Could not analyze forklift position, retrying...")
            return
        
        # Check if centering is complete
        if analysis['centered']:
            self.get_logger().info("🎉 FORKLIFT SUCCESSFULLY CENTERED!")
            self.forklift_centered = True
            self.stop_robot()
            self.detection_timer.destroy()
            # Proceed to distance measurement
            self.start_distance_measurement()
            return
        
        # Determine next action
        action = self.determine_centering_action(analysis)
        
        self.get_logger().info(
            f"Centering attempt {self.current_centering_attempts + 1}/{self.max_centering_attempts} - "
            f"Position: {analysis['position']}, Distance: {analysis['distance']}, "
            f"Action: {action}"
        )
        
        # Execute the centering action
        self.execute_centering_action(action)
        self.current_centering_attempts += 1
    
    def start_distance_measurement(self):
        """Start the distance measurement process"""
        if self.distance_measured:
            return
        
        self.get_logger().info("🎯 Starting distance measurement process...")
        
        # Get forklift bounding box
        self.forklift_bbox = self.get_forklift_bounding_box(self.current_image)
        
        if self.forklift_bbox is None:
            self.get_logger().error("Failed to get forklift bounding box. Cannot measure distance.")
            return
        
        # Measure distance using depth image
        self.forklift_distance = self.measure_forklift_distance()
        
        if self.forklift_distance is not None:
            self.distance_measured = True
            self.get_logger().info(f"✅ TASK COMPLETE! Forklift distance: {self.forklift_distance:.2f} meters")
        else:
            self.get_logger().error("Failed to measure forklift distance")
    
    def execute_centering_action(self, action):
        """Execute a specific centering action"""
        self.centering_action = action
        self.action_start_time = time.time()
        
        if action == 'rotate_left':
            self.get_logger().info("📍 Rotating left to center forklift...")
        elif action == 'rotate_right':
            self.get_logger().info("📍 Rotating right to center forklift...")
        elif action == 'move_forward':
            self.get_logger().info("📍 Moving forward to adjust distance...")
        elif action == 'move_backward':
            self.get_logger().info("📍 Moving backward to adjust distance...")
        elif action == 'stop':
            self.get_logger().info("📍 Forklift appears centered, stopping...")
            self.centering_action = None
    
    def movement_control(self):
        """Control robot movement based on current phase and action"""
        current_time = time.time()
        
        if self.search_phase and not self.forklift_detected:
            # Search phase - rotate to find forklift
            cmd = Twist()
            cmd.angular.z = self.angular_velocity
            self.cmd_vel_pub.publish(cmd)
            
            if not self.is_moving:
                self.get_logger().info("Rotating to search for forklift...")
                self.is_moving = True
                
        elif self.centering_action and not self.forklift_centered:
            # Centering phase - execute specific actions
            cmd = Twist()
            action_duration = 0
            
            if self.centering_action == 'rotate_left':
                cmd.angular.z = self.centering_angular_velocity
                action_duration = self.rotation_step_time
            elif self.centering_action == 'rotate_right':
                cmd.angular.z = -self.centering_angular_velocity
                action_duration = self.rotation_step_time
            elif self.centering_action == 'move_forward':
                cmd.linear.x = self.linear_velocity
                action_duration = self.movement_step_time
            elif self.centering_action == 'move_backward':
                cmd.linear.x = -self.linear_velocity
                action_duration = self.movement_step_time
            
            # Execute action for specified duration
            if current_time - self.action_start_time < action_duration:
                self.cmd_vel_pub.publish(cmd)
            else:
                # Action completed, stop and wait for next analysis
                self.stop_robot()
                self.centering_action = None
    
    def stop_robot(self):
        """Stop the robot completely"""
        cmd = Twist()
        cmd.linear.x = 0.0
        cmd.linear.y = 0.0
        cmd.linear.z = 0.0
        cmd.angular.x = 0.0
        cmd.angular.y = 0.0
        cmd.angular.z = 0.0
        
        # Send stop command multiple times to ensure it's received
<<<<<<< HEAD
        for _ in range(3):
            self.cmd_vel_pub.publish(cmd)
            time.sleep(0.05)
        
        self.is_moving = False
=======
        for _ in range(10):  # Increased from 5 to 10 for more reliable stopping
            self.cmd_vel_pub.publish(cmd)
            time.sleep(0.05)  # Shorter intervals but more iterations
        
        self.get_logger().info("Robot stopped successfully!")
        self.is_moving = False  # Reset movement flag
        
        # Print final detection summary
        if self.forklift_bbox is not None:
            self.get_logger().info("\n🎉 FORKLIFT DETECTION COMPLETE!")
            self.print_bbox_coordinates(self.forklift_bbox)
>>>>>>> 24c4c8ae

def main(args=None):
    # Initialize ROS2
    rclpy.init(args=args)
    
    try:
        # Create controller node
        controller = Go2ForkliftController()
        
        # Spin the node
        rclpy.spin(controller)
        
    except KeyboardInterrupt:
        print("\nShutting down...")
    except Exception as e:
        print(f"Error: {e}")
    finally:
        # Cleanup
        if 'controller' in locals():
            controller.stop_robot()
            controller.destroy_node()
        rclpy.shutdown()

if __name__ == '__main__':
    main()<|MERGE_RESOLUTION|>--- conflicted
+++ resolved
@@ -11,13 +11,9 @@
 import numpy as np
 import time
 import json
-<<<<<<< HEAD
-import re
-=======
 import os
 from datetime import datetime
 from ultralytics import YOLO
->>>>>>> 24c4c8ae
 
 class Go2ForkliftController(Node):
     def __init__(self):
@@ -67,44 +63,17 @@
         self.forklift_centered = False
         self.distance_measured = False
         self.is_moving = False
-<<<<<<< HEAD
-        self.search_phase = True  # True = searching, False = centering
-=======
         self.forklift_bbox = None
->>>>>>> 24c4c8ae
         
         # Movement parameters
-        self.angular_velocity = 0.5  # rad/s for rotation during search
-        self.centering_angular_velocity = 0.15  # slower rotation for centering
-        self.linear_velocity = 0.15   # m/s for forward/backward during centering
-        self.detection_interval = 2.0  # seconds between detections during search
-        self.centering_interval = 1.5  # seconds between centering attempts
-        
-        # Centering parameters
-        self.max_centering_attempts = 15  # max attempts before declaring success
-        self.current_centering_attempts = 0
-        
-        # Movement step sizes for centering
-        self.rotation_step_time = 0.8  # seconds to rotate in one direction
-        self.movement_step_time = 0.6  # seconds to move forward/backward
-        
-        # Current centering state
-        self.centering_action = None  # 'rotate_left', 'rotate_right', 'move_forward', 'move_backward', 'stop'
-        self.action_start_time = 0
-        
-<<<<<<< HEAD
-        # Distance measurement variables
-        self.forklift_distance = None
-        self.forklift_bbox = None
-        
-        # Timer for periodic operations
-=======
+        self.angular_velocity = 0.5  # rad/s for rotation
+        self.detection_interval = 2.0  # seconds between detections
+        
         # Create output directory for saved images
         self.output_dir = "forklift_detections"
         os.makedirs(self.output_dir, exist_ok=True)
         
         # Timer for periodic forklift detection
->>>>>>> 24c4c8ae
         self.detection_timer = self.create_timer(
             self.detection_interval, 
             self.check_for_forklift
@@ -215,328 +184,6 @@
             self.get_logger().error(f"Error in forklift detection: {e}")
             return False
     
-<<<<<<< HEAD
-    def get_forklift_bounding_box(self, image):
-        """Get bounding box coordinates of the forklift using VLLM with percentage values"""
-        try:
-            # Encode image
-            image_base64 = self.encode_image_to_base64(image)
-            if not image_base64:
-                return None
-            
-            # Prepare the request payload for bounding box detection with percentage values
-            payload = {
-                "model": "llava-hf/llava-1.5-7b-hf",
-                "messages": [
-                    {
-                        "role": "user",
-                        "content": [
-                            {
-                                "type": "text",
-                                "text": "Look at this image and identify the forklift. Please provide the bounding box of the forklift as percentage values of the image dimensions. Format: x1_percent,y1_percent,x2_percent,y2_percent where (x1,y1) is the top-left corner and (x2,y2) is the bottom-right corner. Each value should be between 0 and 100 representing the percentage from left/top of the image. Only provide the four percentage numbers separated by commas, nothing else. For example: 25.5,30.2,75.8,85.1"
-                            },
-                            {
-                                "type": "image_url",
-                                "image_url": {
-                                    "url": image_base64
-                                }
-                            }
-                        ]
-                    }
-                ],
-                "max_tokens": 50,
-                "temperature": 0.1
-            }
-            
-            # Send request to VLLM server
-            response = requests.post(
-                self.vllm_url,
-                headers={"Content-Type": "application/json"},
-                json=payload,
-                timeout=12
-            )
-            
-            if response.status_code == 200:
-                result = response.json()
-                answer = result['choices'][0]['message']['content'].strip()
-                
-                self.get_logger().info(f"Bounding Box Percentage Response: {answer}")
-                return self.parse_percentage_bounding_box(answer, image.shape, image)
-            else:
-                self.get_logger().error(f"VLLM server error: {response.status_code}")
-                return None
-                
-        except Exception as e:
-            self.get_logger().error(f"Error in bounding box detection: {e}")
-            return None
-    
-    def parse_percentage_bounding_box(self, response, image_shape, img):
-        """Parse the percentage bounding box response and convert to pixel coordinates"""
-        try:
-            # Extract floating point numbers from the response
-            numbers = re.findall(r'\d+\.?\d*', response)
-            
-            if len(numbers) < 4:
-                self.get_logger().error(f"Not enough coordinates found in response: {response}")
-                return None
-            
-            # Take the first 4 numbers as percentage coordinates
-            x1_pct, y1_pct, x2_pct, y2_pct = map(float, numbers[:4])
-            
-            self.get_logger().info(f"Parsed percentage coordinates: ({x1_pct:.1f}%, {y1_pct:.1f}%, {x2_pct:.1f}%, {y2_pct:.1f}%)")
-            
-            # Get image dimensions
-            height, width = image_shape[:2]
-            
-            # Convert percentages to pixel coordinates
-            x1 = int((x1_pct / 100.0) * width)
-            y1 = int((y1_pct / 100.0) * height)
-            x2 = int((x2_pct / 100.0) * width)
-            y2 = int((y2_pct / 100.0) * height)
-            
-            # Validate and clamp coordinates
-            x1 = max(0, min(x1, width - 1))
-            y1 = max(0, min(y1, height - 1))
-            x2 = max(0, min(x2, width - 1))
-            y2 = max(0, min(y2, height - 1))
-            
-            # Ensure x2 > x1 and y2 > y1
-            if x2 <= x1 or y2 <= y1:
-                self.get_logger().error(f"Invalid bounding box coordinates: ({x1},{y1},{x2},{y2})")
-                return None
-            
-            bbox = {
-                'x1': x1,
-                'y1': y1,
-                'x2': x2,
-                'y2': y2,
-                'width': x2 - x1,
-                'height': y2 - y1,
-                'x1_pct': x1_pct,
-                'y1_pct': y1_pct,
-                'x2_pct': x2_pct,
-                'y2_pct': y2_pct
-            }
-
-            if bbox:
-                # Draw rectangle
-                img_with_bbox = img.copy()
-                cv2.rectangle(
-                    img_with_bbox,
-                    (bbox['x1'], bbox['y1']),
-                    (bbox['x2'], bbox['y2']),
-                    (0, 255, 0), 3
-                )
-                # Save image with bounding box
-                save_path = "forklift_bbox.jpg"
-                cv2.imwrite(save_path, img_with_bbox)
-                self.get_logger().info(f"Saved image with bounding box to {save_path}")
-            
-            self.get_logger().info(f"Converted to pixel coordinates: ({x1},{y1},{x2},{y2}) - Size: {bbox['width']}x{bbox['height']} pixels")
-            return bbox
-            
-        except Exception as e:
-            self.get_logger().error(f"Error parsing percentage bounding box: {e}")
-            return None
-    
-    def measure_forklift_distance(self):
-        """Measure distance to forklift using depth image and percentage-based bounding box"""
-        if self.current_depth_image is None or self.forklift_bbox is None:
-            self.get_logger().warn("Cannot measure distance - missing depth image or bounding box")
-            return None
-        
-        try:
-            # Get depth image dimensions
-            depth_height, depth_width = self.current_depth_image.shape[:2]
-            
-            # Calculate pixel coordinates directly from percentages for depth image
-            x1 = int((self.forklift_bbox['x1_pct'] / 100.0) * depth_width)
-            y1 = int((self.forklift_bbox['y1_pct'] / 100.0) * depth_height)
-            x2 = int((self.forklift_bbox['x2_pct'] / 100.0) * depth_width)
-            y2 = int((self.forklift_bbox['y2_pct'] / 100.0) * depth_height)
-            
-            # Validate and clamp coordinates for depth image
-            x1 = max(0, min(x1, depth_width - 1))
-            y1 = max(0, min(y1, depth_height - 1))
-            x2 = max(0, min(x2, depth_width - 1))
-            y2 = max(0, min(y2, depth_height - 1))
-            
-            # Ensure valid bounding box
-            if x2 <= x1 or y2 <= y1:
-                self.get_logger().error(f"Invalid depth bounding box: ({x1},{y1},{x2},{y2})")
-                return None
-            
-            self.get_logger().info(f"Depth image bounding box: ({x1},{y1},{x2},{y2}) - Size: {x2-x1}x{y2-y1} pixels")
-            self.get_logger().info(f"Depth image dimensions: {depth_width}x{depth_height}")
-            
-            # Extract the region of interest from depth image
-            roi_depth = self.current_depth_image[y1:y2, x1:x2]
-            
-            if roi_depth.size == 0:
-                self.get_logger().error("Empty ROI in depth image")
-                return None
-            
-            # Filter out zero/invalid depth values
-            valid_depths = roi_depth[roi_depth > 0]
-            
-            if len(valid_depths) == 0:
-                self.get_logger().warn("No valid depth values in forklift region")
-                return None
-            
-            # Calculate median distance (more robust than mean)
-            median_distance = np.median(valid_depths)
-            
-            # Calculate additional statistics
-            min_distance = np.min(valid_depths)
-            max_distance = np.max(valid_depths)
-            mean_distance = np.mean(valid_depths)
-            
-            # Convert to meters if the depth is in millimeters (common for depth cameras)
-            if median_distance > 100:  # Assume millimeters if value > 100
-                distance_meters = median_distance / 1000.0
-                min_meters = min_distance / 1000.0
-                max_meters = max_distance / 1000.0
-                mean_meters = mean_distance / 1000.0
-                unit = "mm->m"
-            else:  # Assume already in meters
-                distance_meters = median_distance
-                min_meters = min_distance
-                max_meters = max_distance
-                mean_meters = mean_distance
-                unit = "m"
-            
-            self.get_logger().info(f"📏 FORKLIFT DISTANCE MEASURED:")
-            self.get_logger().info(f"   Percentage bbox: ({self.forklift_bbox['x1_pct']:.1f}%, {self.forklift_bbox['y1_pct']:.1f}%, {self.forklift_bbox['x2_pct']:.1f}%, {self.forklift_bbox['y2_pct']:.1f}%)")
-            self.get_logger().info(f"   Depth bbox pixels: ({x1},{y1},{x2},{y2})")
-            self.get_logger().info(f"   Median distance: {distance_meters:.2f} meters ({unit})")
-            self.get_logger().info(f"   Distance range: {min_meters:.2f} - {max_meters:.2f} meters")
-            self.get_logger().info(f"   Mean distance: {mean_meters:.2f} meters")
-            self.get_logger().info(f"   Valid depth points: {len(valid_depths)}/{roi_depth.size}")
-            self.get_logger().info(f"   Region size: {x2-x1}x{y2-y1} pixels")
-            
-            return distance_meters
-            
-        except Exception as e:
-            self.get_logger().error(f"Error measuring forklift distance: {e}")
-            return None
-    
-    def analyze_forklift_position(self, image):
-        """Analyze forklift position and distance for centering guidance"""
-        try:
-            # Encode image
-            image_base64 = self.encode_image_to_base64(image)
-            if not image_base64:
-                return None
-            
-            # Prepare the request payload for position analysis
-            payload = {
-                "model": "llava-hf/llava-1.5-7b-hf",
-                "messages": [
-                    {
-                        "role": "user",
-                        "content": [
-                            {
-                                "type": "text",
-                                "text": "Look at this image with a forklift. Answer these questions:\n1. Is the forklift positioned more towards the LEFT, RIGHT, or CENTER of the image?\n2. Does the forklift appear CLOSE, MEDIUM, or FAR from the camera?\n3. Is the forklift well-centered in the image? Answer YES or NO.\n\nProvide your answer in this exact format:\nPosition: [LEFT/RIGHT/CENTER]\nDistance: [CLOSE/MEDIUM/FAR]\nCentered: [YES/NO]"
-                            },
-                            {
-                                "type": "image_url",
-                                "image_url": {
-                                    "url": image_base64
-                                }
-                            }
-                        ]
-                    }
-                ],
-                "max_tokens": 50,
-                "temperature": 0.1
-            }
-            
-            # Send request to VLLM server
-            response = requests.post(
-                self.vllm_url,
-                headers={"Content-Type": "application/json"},
-                json=payload,
-                timeout=12
-            )
-            
-            if response.status_code == 200:
-                result = response.json()
-                answer = result['choices'][0]['message']['content'].strip()
-                
-                self.get_logger().info(f"Position Analysis: {answer}")
-                return self.parse_position_analysis(answer)
-            else:
-                self.get_logger().error(f"VLLM server error: {response.status_code}")
-                return None
-                
-        except Exception as e:
-            self.get_logger().error(f"Error in position analysis: {e}")
-            return None
-    
-    def parse_position_analysis(self, response):
-        """Parse the position analysis response"""
-        try:
-            analysis = {
-                'position': 'CENTER',
-                'distance': 'MEDIUM', 
-                'centered': False
-            }
-            
-            response_upper = response.upper()
-            
-            # Parse position
-            if 'LEFT' in response_upper:
-                analysis['position'] = 'LEFT'
-            elif 'RIGHT' in response_upper:
-                analysis['position'] = 'RIGHT'
-            else:
-                analysis['position'] = 'CENTER'
-            
-            # Parse distance
-            if 'CLOSE' in response_upper:
-                analysis['distance'] = 'CLOSE'
-            elif 'FAR' in response_upper:
-                analysis['distance'] = 'FAR'
-            else:
-                analysis['distance'] = 'MEDIUM'
-            
-            # Parse centered status
-            if 'CENTERED: YES' in response_upper or 'CENTERED:YES' in response_upper:
-                analysis['centered'] = True
-            
-            return analysis
-            
-        except Exception as e:
-            self.get_logger().error(f"Error parsing position analysis: {e}")
-            return None
-    
-    def determine_centering_action(self, analysis):
-        """Determine what action to take based on position analysis"""
-        if not analysis:
-            return 'stop'
-        
-        # Check if already centered
-        if analysis['centered']:
-            return 'stop'
-        
-        # Prioritize horizontal centering first
-        if analysis['position'] == 'LEFT':
-            return 'rotate_left'
-        elif analysis['position'] == 'RIGHT':
-            return 'rotate_right'
-        
-        # If horizontally centered, adjust distance
-        if analysis['position'] == 'CENTER':
-            if analysis['distance'] == 'CLOSE':
-                return 'move_backward'
-            elif analysis['distance'] == 'FAR':
-                return 'move_forward'
-            else:
-                return 'stop'  # Well centered
-        
-        return 'stop'
-=======
     def detect_forklift_with_yolo(self, image):
         """Use YOLO to detect forklift and get bounding box"""
         if self.yolo_model is None:
@@ -662,7 +309,6 @@
         self.get_logger().info(f"  Center point (x, y): ({bbox_info['center_x']}, {bbox_info['center_y']})")
         self.get_logger().info(f"  Width x Height: {bbox_info['width']} x {bbox_info['height']} pixels")
         self.get_logger().info("=" * 50)
->>>>>>> 24c4c8ae
     
     def check_for_forklift(self):
         """Periodic check for forklift in current image"""
@@ -673,24 +319,6 @@
             # Search phase - look for forklift
             self.get_logger().info("Searching for forklift...")
             
-<<<<<<< HEAD
-            if self.detect_forklift_simple(self.current_image):
-                self.get_logger().info("🎯 FORKLIFT DETECTED! Starting centering process...")
-                self.forklift_detected = True
-                self.search_phase = False
-                self.current_centering_attempts = 0
-                
-                # Switch to centering mode
-                self.detection_timer.destroy()
-                self.detection_timer = self.create_timer(
-                    self.centering_interval, 
-                    self.center_forklift
-                )
-                
-                # Stop current rotation movement
-                self.stop_robot()
-                time.sleep(0.5)  # Brief pause before starting centering
-=======
             # First use VLLM for initial detection
             if self.detect_forklift_with_vllm(self.current_image):
                 self.get_logger().info("🎯 FORKLIFT DETECTED by VLLM! Stopping robot immediately...")
@@ -729,7 +357,6 @@
                 else:
                     self.get_logger().error("No image available after stopping robot")
                     self.forklift_detected = False
->>>>>>> 24c4c8ae
             else:
                 self.get_logger().info("No forklift detected, continuing search...")
     
@@ -883,13 +510,6 @@
         cmd.angular.z = 0.0
         
         # Send stop command multiple times to ensure it's received
-<<<<<<< HEAD
-        for _ in range(3):
-            self.cmd_vel_pub.publish(cmd)
-            time.sleep(0.05)
-        
-        self.is_moving = False
-=======
         for _ in range(10):  # Increased from 5 to 10 for more reliable stopping
             self.cmd_vel_pub.publish(cmd)
             time.sleep(0.05)  # Shorter intervals but more iterations
@@ -901,7 +521,6 @@
         if self.forklift_bbox is not None:
             self.get_logger().info("\n🎉 FORKLIFT DETECTION COMPLETE!")
             self.print_bbox_coordinates(self.forklift_bbox)
->>>>>>> 24c4c8ae
 
 def main(args=None):
     # Initialize ROS2
